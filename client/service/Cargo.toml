--- conflicted
+++ resolved
@@ -27,12 +27,8 @@
 thiserror = "1.0.21"
 futures01 = { package = "futures", version = "0.1.29" }
 futures = { version = "0.3.4", features = ["compat"] }
-<<<<<<< HEAD
+jsonrpc-core = { version = "15.0.0", git = "https://github.com/paritytech/jsonrpc.git" }
 jsonrpc-pubsub = { version = "15.0.0", git = "https://github.com/paritytech/jsonrpc.git" }
-=======
-jsonrpc-pubsub = "15.1"
-jsonrpc-core = "15.1"
->>>>>>> 947a6bc1
 rand = "0.7.3"
 parking_lot = "0.11.1"
 lazy_static = "1.4.0"
