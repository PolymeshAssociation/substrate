--- conflicted
+++ resolved
@@ -227,13 +227,8 @@
 /// This is what will get submitted to the chain.
 ///
 /// Such a solution should never become effective in anyway before being checked by the
-<<<<<<< HEAD
-/// [`Module::feasibility_check`].
-#[derive(PartialEq, Eq, Clone, Encode, Decode, RuntimeDebug, Default)]
-=======
 /// [`Module::feasibility_check`]
 #[derive(PartialEq, Eq, Clone, Encode, Decode, RuntimeDebug)]
->>>>>>> 9841e3b1
 pub struct RawSolution<C> {
 	/// Compact election edges.
 	compact: C,
@@ -298,7 +293,6 @@
 	targets: u32,
 }
 
-<<<<<<< HEAD
 /// A snapshot of all the data that is needed for en entire round. They are provided by
 /// [`ElectionDataProvider`] at the beginning of the signed phase and are kept around until the
 /// round is finished.
@@ -317,20 +311,6 @@
 /// The crate errors.
 ///
 /// Note that this is different from the [`PalletError`].
-=======
-/// Snapshot data stored onchain for the duration of the election.
-#[derive(PartialEq, Eq, Clone, Encode, Decode, RuntimeDebug, Default)]
-pub struct SnapshotData<AccountId> {
-	/// All voters.
-	voters: Vec<(AccountId, VoteWeight, Vec<AccountId>)>,
-	/// All targets
-	targets: Vec<AccountId>,
-	/// Desired number of targets,
-	desired_targets: u32,
-}
-
-/// The crate errors. Note that this is different from the [`PalletError`].
->>>>>>> 9841e3b1
 #[derive(RuntimeDebug, Eq, PartialEq)]
 pub enum Error {
 	/// A feasibility error.
@@ -398,6 +378,7 @@
 	fn submit_unsigned(v: u32, t: u32, a: u32, d: u32) -> Weight;
 }
 
+
 impl WeightInfo for () {
 	fn feasibility_check(_: u32, _: u32, _: u32, _: u32) -> Weight {
 		Default::default()
@@ -439,11 +420,13 @@
 	/// The minimum amount of improvement to the solution score that defines a solution as "better".
 	type SolutionImprovementThreshold: Get<Perbill>;
 
+	/// The priority of the unsigned transaction submitted in the unsigned-phase
+	type UnsignedPriority: Get<TransactionPriority>;
 	/// Maximum number of iteration of balancing that will be executed in the embedded miner of the
 	/// pallet.
-	type UnsignedMaxIterations: Get<u32>;
-	/// The priority of the unsigned transaction submitted in the unsigned-phase
-	type UnsignedPriority: Get<TransactionPriority>;
+	type MinerMaxIterations: Get<u32>;
+	/// Maximum weight that the miner should consume.
+	type MinerMaxWeight: Get<Weight>;
 
 	/// Handler for the slashed deposits.
 	type SlashHandler: OnUnbalanced<NegativeImbalanceOf<Self>>;
@@ -475,17 +458,10 @@
 		/// Current best solution, signed or unsigned.
 		pub QueuedSolution get(fn queued_solution): Option<ReadySolution<T::AccountId>>;
 
-<<<<<<< HEAD
 		/// Snapshot data of the round.
 		///
 		/// This is created at the beginning of the signed phase and cleared upon calling `elect`.
 		pub Snapshot get(fn snapshot): Option<RoundSnapshot<T::AccountId>>;
-=======
-		/// Snapshot of all voters, all targets and desired targets to elect.
-		///
-		/// This is created at the beginning of the signed phase and cleared upon calling `elect`.
-		pub Snapshot get(fn snapshot): Option<SnapshotData<T::AccountId>>;
->>>>>>> 9841e3b1
 	}
 }
 
@@ -529,7 +505,6 @@
 		origin: T::Origin,
 		ExtendedBalance: From<InnerOf<CompactAccuracyOf<T>>>
 	{
-		// TODO: replace with PalletError once we have it working.
 		type Error = PalletError<T>;
 		fn deposit_event() = default;
 
@@ -549,7 +524,7 @@
 					Self::start_signed_phase();
 					log!(info, "Starting signed phase at #{:?} , round {}.", now, Self::round());
 				},
-				Phase::Signed if remaining <= unsigned_deadline && remaining > 0.into() => {
+				Phase::Signed if remaining <= unsigned_deadline && remaining > 0u32.into() => {
 					// check the unsigned phase.
 					// TODO: this is probably very bad as it is.. we should only assume we don't
 					// want OCW solutions if the solutions is checked to be PJR as well. Probably a
@@ -598,14 +573,12 @@
 			ensure!(Self::round() == solution.round, PalletError::<T>::InvalidRound);
 
 			// TODO: this is the only case where having separate snapshot would have been better
-			// bewe could do just decode_len.
+			// because could do just decode_len. But we can create abstractions to do this.
 
 			// build witness.
-			// defensive-only: if phase is singend, snapshot will exist.
-			let SnapshotData { voters, targets, .. } = Self::snapshot().unwrap_or_default();
+			// defensive-only: if phase is signed, snapshot will exist.
+			let RoundSnapshot { voters, targets, .. } = Self::snapshot().unwrap_or_default();
 			let witness = WitnessData { voters: voters.len() as u32, targets: targets.len() as u32 };
-
-
 
 			// ensure solution claims is better.
 			let mut signed_submissions = Self::signed_submissions();
@@ -643,19 +616,18 @@
 		#[weight = T::WeightInfo::submit_unsigned(
 			witness.voters,
 			witness.targets,
-			solution.compact.len() as u32,
+			solution.compact.voters_count() as u32,
 			solution.compact.unique_targets().len() as u32
 		)]
 		fn submit_unsigned(origin, solution: RawSolution<CompactOf<T>>, witness: WitnessData) {
 			ensure_none(origin)?;
 
 			// check phase and score.
-			// TODO: since we do this in pre-dispatch, we can just ignore it
-			// here.
+			// NOTE: since we do this in pre-dispatch, we can just ignore it here.
 			let _ = Self::unsigned_pre_dispatch_checks(&solution)?;
 
 			// ensure witness was correct.
-			let SnapshotData { voters, targets, .. } = Self::snapshot().unwrap_or_default();
+			let RoundSnapshot { voters, targets, .. } = Self::snapshot().unwrap_or_default();
 			ensure!(voters.len() as u32 == witness.voters, PalletError::<T>::InvalidWitness);
 			ensure!(targets.len() as u32 == witness.targets, PalletError::<T>::InvalidWitness);
 
@@ -697,39 +669,21 @@
 		// TODO: dupe in compact.
 		let winners = compact.unique_targets();
 
-		// read the entire snapshot.
-		// TODO: maybe we can store desired_targets separately if it
-		// happens to make a difference to the weight. For now I think it will not and we always
-		// want to charge the full weight of this call anyhow.
+		// read the entire snapshot. NOTE: could be optimized.
 		let RoundSnapshot {
 			voters: snapshot_voters,
 			targets: snapshot_targets,
 			desired_targets,
 		} = Self::snapshot().ok_or(FeasibilityError::SnapshotUnavailable)?;
 
-		// Ensure that we have received enough winners.
-		let SnapshotData {
-			voters,
-			targets,
-			desired_targets,
-		} = Self::snapshot().ok_or(FeasibilityError::SnapshotUnavailable)?;
 		ensure!(
 			winners.len() as u32 == desired_targets,
-<<<<<<< HEAD
 			FeasibilityError::WrongWinnerCount
 		);
 
 		// ----- Start building. First, we need some closures.
 		let voter_at = crate::voter_at_fn!(snapshot_voters, T::AccountId, T);
 		let target_at = crate::target_at_fn!(snapshot_targets, T::AccountId, T);
-=======
-			FeasibilityError::WrongWinnerCount,
-		);
-
-		// ----- Start building. First, we need some closures.
-		let voter_at = crate::voter_at_fn!(voters, T::AccountId, T);
-		let target_at = crate::target_at_fn!(targets, T::AccountId, T);
->>>>>>> 9841e3b1
 
 		// first, make sure that all the winners are sane.
 		let winners = winners
@@ -747,7 +701,7 @@
 		let _ = assignments
 			.iter()
 			.map(|Assignment { who, distribution }| {
-				voters.iter().find(|(v, _, _)| v == who).map_or(
+				snapshot_voters.iter().find(|(v, _, _)| v == who).map_or(
 					Err(FeasibilityError::InvalidVoter),
 					|(_voter, _stake, targets)| {
 						if distribution.iter().map(|(d, _)| d).all(|d| targets.contains(d))
@@ -765,7 +719,7 @@
 			.collect::<Result<(), FeasibilityError>>()?;
 
 		// ----- Start building support. First, we need some more closures.
-		let stake_of = stake_of_fn!(voters, T::AccountId);
+		let stake_of = stake_of_fn!(snapshot_voters, T::AccountId);
 
 		// This might fail if the normalization fails. Very unlikely.
 		let staked_assignments = assignment_ratio_to_staked_normalized(assignments, stake_of)
@@ -788,17 +742,10 @@
 
 	/// On-chain fallback of election.
 	fn onchain_fallback() -> Result<Supports<T::AccountId>, Error> {
-<<<<<<< HEAD
 		let RoundSnapshot {
 			desired_targets,
 			voters,
 			targets,
-=======
-		let SnapshotData {
-			voters,
-			targets,
-			desired_targets,
->>>>>>> 9841e3b1
 		} = Self::snapshot().ok_or(Error::SnapshotUnAvailable)?;
 		<OnChainSequentialPhragmen as ElectionProvider<T::AccountId>>::elect::<Perbill>(
 			desired_targets as usize,
