// This file is part of Substrate.

// Copyright (C) 2020 Parity Technologies (UK) Ltd.
// SPDX-License-Identifier: Apache-2.0

// Licensed under the Apache License, Version 2.0 (the "License");
// you may not use this file except in compliance with the License.
// You may obtain a copy of the License at
//
// 	http://www.apache.org/licenses/LICENSE-2.0
//
// Unless required by applicable law or agreed to in writing, software
// distributed under the License is distributed on an "AS IS" BASIS,
// WITHOUT WARRANTIES OR CONDITIONS OF ANY KIND, either express or implied.
// See the License for the specific language governing permissions and
// limitations under the License.

//! Testing utils for staking. Provides some common functions to setup staking state, such as
//! bonding validators, nominators, and generating different types of solutions.

use crate::*;
use crate::Module as Staking;
use frame_benchmarking::account;
use frame_system::RawOrigin;
use sp_io::hashing::blake2_256;
use rand_chacha::{rand_core::{RngCore, SeedableRng}, ChaChaRng};
use sp_npos_elections::*;

const SEED: u32 = 0;

/// This function removes all validators and nominators from storage.
pub fn clear_validators_and_nominators<T: Config>() {
	Validators::<T>::remove_all();
	Nominators::<T>::remove_all();
}

/// Grab a funded user.
pub fn create_funded_user<T: Config>(
	string: &'static str,
	n: u32,
	balance_factor: u32,
) -> T::AccountId {
	let user = account(string, n, SEED);
	let balance = T::Currency::minimum_balance() * balance_factor.into();
	T::Currency::make_free_balance_be(&user, balance);
	// ensure T::CurrencyToVote will work correctly.
	T::Currency::issue(balance);
	user
}

/// Create a stash and controller pair.
pub fn create_stash_controller<T: Config>(
	n: u32,
	balance_factor: u32,
	destination: RewardDestination<T::AccountId>,
)
	-> Result<(T::AccountId, T::AccountId), &'static str>
{
	let stash = create_funded_user::<T>("stash", n, balance_factor);
	let controller = create_funded_user::<T>("controller", n, balance_factor);
	let controller_lookup: <T::Lookup as StaticLookup>::Source = T::Lookup::unlookup(controller.clone());
	let amount = T::Currency::minimum_balance() * (balance_factor / 10).max(1).into();
	Staking::<T>::bond(RawOrigin::Signed(stash.clone()).into(), controller_lookup, amount, destination)?;
	return Ok((stash, controller))
}

/// Create a stash and controller pair, where the controller is dead, and payouts go to controller.
/// This is used to test worst case payout scenarios.
pub fn create_stash_and_dead_controller<T: Config>(
	n: u32,
	balance_factor: u32,
	destination: RewardDestination<T::AccountId>,
)
	-> Result<(T::AccountId, T::AccountId), &'static str>
{
	let stash = create_funded_user::<T>("stash", n, balance_factor);
	// controller has no funds
	let controller = create_funded_user::<T>("controller", n, 0);
	let controller_lookup: <T::Lookup as StaticLookup>::Source = T::Lookup::unlookup(controller.clone());
	let amount = T::Currency::minimum_balance() * (balance_factor / 10).max(1).into();
	Staking::<T>::bond(RawOrigin::Signed(stash.clone()).into(), controller_lookup, amount, destination)?;
	return Ok((stash, controller))
}

/// create `max` validators.
pub fn create_validators<T: Config>(
	max: u32,
	balance_factor: u32,
) -> Result<Vec<<T::Lookup as StaticLookup>::Source>, &'static str> {
	let mut validators: Vec<<T::Lookup as StaticLookup>::Source> = Vec::with_capacity(max as usize);
	for i in 0 .. max {
		let (stash, controller) = create_stash_controller::<T>(i, balance_factor, RewardDestination::Staked)?;
		let validator_prefs = ValidatorPrefs {
			commission: Perbill::from_percent(50),
		};
		Staking::<T>::validate(RawOrigin::Signed(controller).into(), validator_prefs)?;
		let stash_lookup: <T::Lookup as StaticLookup>::Source = T::Lookup::unlookup(stash);
		validators.push(stash_lookup);
	}
	Ok(validators)
}

/// This function generates validators and nominators who are randomly nominating
/// `edge_per_nominator` random validators (until `to_nominate` if provided).
///
/// NOTE: This function will remove any existing validators or nominators to ensure
/// we are working with a clean state.
///
/// Parameters:
/// - `validators`: number of bonded validators
/// - `nominators`: number of bonded nominators.
/// - `edge_per_nominator`: number of edge (vote) per nominator.
/// - `randomize_stake`: whether to randomize the stakes.
/// - `to_nominate`: if `Some(n)`, only the first `n` bonded validator are voted upon.
///    Else, all of them are considered and `edge_per_nominator` random validators are voted for.
///
/// Return the validators choosen to be nominated.
pub fn create_validators_with_nominators_for_era<T: Config>(
	validators: u32,
	nominators: u32,
	edge_per_nominator: usize,
	randomize_stake: bool,
	to_nominate: Option<u32>,
) -> Result<Vec<<T::Lookup as StaticLookup>::Source>, &'static str> {
	clear_validators_and_nominators::<T>();

	let mut validators_stash: Vec<<T::Lookup as StaticLookup>::Source>
		= Vec::with_capacity(validators as usize);
	let mut rng = ChaChaRng::from_seed(SEED.using_encoded(blake2_256));

	// Create validators
	for i in 0 .. validators {
		let balance_factor = if randomize_stake { rng.next_u32() % 255 + 10 } else { 100u32 };
		let (v_stash, v_controller) = create_stash_controller::<T>(i, balance_factor, RewardDestination::Staked)?;
		let validator_prefs = ValidatorPrefs {
			commission: Perbill::from_percent(50),
		};
		Staking::<T>::validate(RawOrigin::Signed(v_controller.clone()).into(), validator_prefs)?;
		let stash_lookup: <T::Lookup as StaticLookup>::Source = T::Lookup::unlookup(v_stash.clone());
		validators_stash.push(stash_lookup.clone());
	}

	let to_nominate = to_nominate.unwrap_or(validators_stash.len() as u32) as usize;
	let validator_choosen = validators_stash[0..to_nominate].to_vec();

	// Create nominators
	for j in 0 .. nominators {
		let balance_factor = if randomize_stake { rng.next_u32() % 255 + 10 } else { 100u32 };
		let (_n_stash, n_controller) = create_stash_controller::<T>(
			u32::max_value() - j,
			balance_factor,
			RewardDestination::Staked,
		)?;

		// Have them randomly validate
		let mut available_validators = validator_choosen.clone();
		let mut selected_validators: Vec<<T::Lookup as StaticLookup>::Source> =
			Vec::with_capacity(edge_per_nominator);

		for _ in 0 .. validators.min(edge_per_nominator as u32) {
			let selected = rng.next_u32() as usize % available_validators.len();
			let validator = available_validators.remove(selected);
			selected_validators.push(validator);
		}
		Staking::<T>::nominate(RawOrigin::Signed(n_controller.clone()).into(), selected_validators)?;
	}

	ValidatorCount::put(validators);

	Ok(validator_choosen)
}


<<<<<<< HEAD
// /// Build a _really bad_ but acceptable solution for election. This should always yield a solution
// /// which has a less score than the seq-phragmen.
// pub fn get_weak_solution<T: Trait>(
// 	do_reduce: bool,
// ) -> (Vec<ValidatorIndex>, CompactAssignments, ElectionScore, ElectionSize) {
// 	let mut backing_stake_of: BTreeMap<T::AccountId, BalanceOf<T>> = BTreeMap::new();

// 	// self stake
// 	<Validators<T>>::iter().for_each(|(who, _p)| {
// 		*backing_stake_of.entry(who.clone()).or_insert_with(|| Zero::zero()) +=
// 			<Module<T>>::slashable_balance_of(&who)
// 	});

// 	// elect winners. We chose the.. least backed ones.
// 	let mut sorted: Vec<T::AccountId> = backing_stake_of.keys().cloned().collect();
// 	sorted.sort_by_key(|x| backing_stake_of.get(x).unwrap());
// 	let winners: Vec<T::AccountId> = sorted
// 		.iter()
// 		.rev()
// 		.cloned()
// 		.take(<Module<T>>::validator_count() as usize)
// 		.collect();

// 	let mut staked_assignments: Vec<StakedAssignment<T::AccountId>> = Vec::new();
// 	// you could at this point start adding some of the nominator's stake, but for now we don't.
// 	// This solution must be bad.

// 	// add self support to winners.
// 	winners.iter().for_each(|w| {
// 		staked_assignments.push(StakedAssignment {
// 			who: w.clone(),
// 			distribution: vec![(
// 				w.clone(),
// 				<Module<T>>::slashable_balance_of_vote_weight(
// 					&w,
// 					T::Currency::total_issuance(),
// 				).into(),
// 			)],
// 		})
// 	});

// 	if do_reduce {
// 		reduce(&mut staked_assignments);
// 	}

// 	// helpers for building the compact
// 	let snapshot_validators = <Module<T>>::snapshot_validators().unwrap();
// 	let snapshot_nominators = <Module<T>>::snapshot_nominators().unwrap();

// 	let nominator_index = |a: &T::AccountId| -> Option<NominatorIndex> {
// 		snapshot_nominators
// 			.iter()
// 			.position(|x| x == a)
// 			.and_then(|i| <usize as TryInto<NominatorIndex>>::try_into(i).ok())
// 	};
// 	let validator_index = |a: &T::AccountId| -> Option<ValidatorIndex> {
// 		snapshot_validators
// 			.iter()
// 			.position(|x| x == a)
// 			.and_then(|i| <usize as TryInto<ValidatorIndex>>::try_into(i).ok())
// 	};

// 	// convert back to ratio assignment. This takes less space.
// 	let low_accuracy_assignment = assignment_staked_to_ratio_normalized(staked_assignments)
// 		.expect("Failed to normalize");

// 	// re-calculate score based on what the chain will decode.
// 	let score = {
// 		let staked = assignment_ratio_to_staked::<_, OffchainAccuracy, _>(
// 			low_accuracy_assignment.clone(),
// 			<Module<T>>::slashable_balance_of_fn(),
// 		);

// 		let support_map = build_support_map::<T::AccountId>(
// 			winners.as_slice(),
// 			staked.as_slice(),
// 		).unwrap();
// 		evaluate_support::<T::AccountId>(&support_map)
// 	};

// 	// compact encode the assignment.
// 	let compact = CompactAssignments::from_assignment(
// 		low_accuracy_assignment,
// 		nominator_index,
// 		validator_index,
// 	)
// 	.unwrap();

// 	// winners to index.
// 	let winners = winners
// 		.into_iter()
// 		.map(|w| {
// 			snapshot_validators
// 				.iter()
// 				.position(|v| *v == w)
// 				.unwrap()
// 				.try_into()
// 				.unwrap()
// 		})
// 		.collect::<Vec<ValidatorIndex>>();

// 	let size = ElectionSize {
// 		validators: snapshot_validators.len() as ValidatorIndex,
// 		nominators: snapshot_nominators.len() as NominatorIndex,
// 	};

// 	(winners, compact, score, size)
// }

// /// Create a solution for seq-phragmen. This uses the same internal function as used by the offchain
// /// worker code.
// pub fn get_seq_phragmen_solution<T: Trait>(
// 	do_reduce: bool,
// ) -> (
// 	Vec<ValidatorIndex>,
// 	CompactAssignments,
// 	ElectionScore,
// 	ElectionSize,
// ) {
// 	let iters = offchain_election::get_balancing_iters::<T>();

// 	let sp_npos_elections::ElectionResult {
// 		winners,
// 		assignments,
// 	} = <Module<T>>::do_phragmen::<OffchainAccuracy>(iters).unwrap();

// 	offchain_election::prepare_submission::<T>(
// 		assignments,
// 		winners,
// 		do_reduce,
// 		T::MaximumBlockWeight::get(),
// 	)
// 	.unwrap()
// }

// /// Returns a solution in which only one winner is elected with just a self vote.
// pub fn get_single_winner_solution<T: Trait>(
// 	winner: T::AccountId,
// ) -> Result<
// 	(
// 		Vec<ValidatorIndex>,
// 		CompactAssignments,
// 		ElectionScore,
// 		ElectionSize,
// 	),
// 	&'static str,
// > {
// 	let snapshot_validators = <Module<T>>::snapshot_validators().unwrap();
// 	let snapshot_nominators = <Module<T>>::snapshot_nominators().unwrap();

// 	let val_index = snapshot_validators
// 		.iter()
// 		.position(|x| *x == winner)
// 		.ok_or("not a validator")?;
// 	let nom_index = snapshot_nominators
// 		.iter()
// 		.position(|x| *x == winner)
// 		.ok_or("not a nominator")?;

// 	let stake = <Staking<T>>::slashable_balance_of(&winner);
// 	let stake =
// 		<T::CurrencyToVote>::to_vote(stake, T::Currency::total_issuance()) as ExtendedBalance;

// 	let val_index = val_index as ValidatorIndex;
// 	let nom_index = nom_index as NominatorIndex;

// 	let winners = vec![val_index];
// 	let compact = CompactAssignments {
// 		votes1: vec![(nom_index, val_index)],
// 		..Default::default()
// 	};
// 	let score = [stake, stake, stake * stake];
// 	let size = ElectionSize {
// 		validators: snapshot_validators.len() as ValidatorIndex,
// 		nominators: snapshot_nominators.len() as NominatorIndex,
// 	};

// 	Ok((winners, compact, score, size))
// }
=======
/// Build a _really bad_ but acceptable solution for election. This should always yield a solution
/// which has a less score than the seq-phragmen.
pub fn get_weak_solution<T: Config>(
	do_reduce: bool,
) -> (Vec<ValidatorIndex>, CompactAssignments, ElectionScore, ElectionSize) {
	let mut backing_stake_of: BTreeMap<T::AccountId, BalanceOf<T>> = BTreeMap::new();

	// self stake
	<Validators<T>>::iter().for_each(|(who, _p)| {
		*backing_stake_of.entry(who.clone()).or_insert_with(|| Zero::zero()) +=
			<Module<T>>::slashable_balance_of(&who)
	});

	// elect winners. We chose the.. least backed ones.
	let mut sorted: Vec<T::AccountId> = backing_stake_of.keys().cloned().collect();
	sorted.sort_by_key(|x| backing_stake_of.get(x).unwrap());
	let winners: Vec<T::AccountId> = sorted
		.iter()
		.rev()
		.cloned()
		.take(<Module<T>>::validator_count() as usize)
		.collect();

	let mut staked_assignments: Vec<StakedAssignment<T::AccountId>> = Vec::new();
	// you could at this point start adding some of the nominator's stake, but for now we don't.
	// This solution must be bad.

	// add self support to winners.
	winners.iter().for_each(|w| {
		staked_assignments.push(StakedAssignment {
			who: w.clone(),
			distribution: vec![(
				w.clone(),
				<Module<T>>::slashable_balance_of_vote_weight(
					&w,
					T::Currency::total_issuance(),
				).into(),
			)],
		})
	});

	if do_reduce {
		reduce(&mut staked_assignments);
	}

	// helpers for building the compact
	let snapshot_validators = <Module<T>>::snapshot_validators().unwrap();
	let snapshot_nominators = <Module<T>>::snapshot_nominators().unwrap();

	let nominator_index = |a: &T::AccountId| -> Option<NominatorIndex> {
		snapshot_nominators
			.iter()
			.position(|x| x == a)
			.and_then(|i| <usize as TryInto<NominatorIndex>>::try_into(i).ok())
	};
	let validator_index = |a: &T::AccountId| -> Option<ValidatorIndex> {
		snapshot_validators
			.iter()
			.position(|x| x == a)
			.and_then(|i| <usize as TryInto<ValidatorIndex>>::try_into(i).ok())
	};

	// convert back to ratio assignment. This takes less space.
	let low_accuracy_assignment = assignment_staked_to_ratio_normalized(staked_assignments)
		.expect("Failed to normalize");

	// re-calculate score based on what the chain will decode.
	let score = {
		let staked = assignment_ratio_to_staked::<_, OffchainAccuracy, _>(
			low_accuracy_assignment.clone(),
			<Module<T>>::slashable_balance_of_fn(),
		);

		let support_map = build_support_map::<T::AccountId>(
			winners.as_slice(),
			staked.as_slice(),
		).unwrap();
		evaluate_support::<T::AccountId>(&support_map)
	};

	// compact encode the assignment.
	let compact = CompactAssignments::from_assignment(
		low_accuracy_assignment,
		nominator_index,
		validator_index,
	)
	.unwrap();

	// winners to index.
	let winners = winners
		.into_iter()
		.map(|w| {
			snapshot_validators
				.iter()
				.position(|v| *v == w)
				.unwrap()
				.try_into()
				.unwrap()
		})
		.collect::<Vec<ValidatorIndex>>();

	let size = ElectionSize {
		validators: snapshot_validators.len() as ValidatorIndex,
		nominators: snapshot_nominators.len() as NominatorIndex,
	};

	(winners, compact, score, size)
}

/// Create a solution for seq-phragmen. This uses the same internal function as used by the offchain
/// worker code.
pub fn get_seq_phragmen_solution<T: Config>(
	do_reduce: bool,
) -> (
	Vec<ValidatorIndex>,
	CompactAssignments,
	ElectionScore,
	ElectionSize,
) {
	let iters = offchain_election::get_balancing_iters::<T>();

	let sp_npos_elections::ElectionResult {
		winners,
		assignments,
	} = <Module<T>>::do_phragmen::<OffchainAccuracy>(iters).unwrap();

	offchain_election::prepare_submission::<T>(
		assignments,
		winners,
		do_reduce,
		T::BlockWeights::get().max_block,
	)
	.unwrap()
}

/// Returns a solution in which only one winner is elected with just a self vote.
pub fn get_single_winner_solution<T: Config>(
	winner: T::AccountId,
) -> Result<
	(
		Vec<ValidatorIndex>,
		CompactAssignments,
		ElectionScore,
		ElectionSize,
	),
	&'static str,
> {
	let snapshot_validators = <Module<T>>::snapshot_validators().unwrap();
	let snapshot_nominators = <Module<T>>::snapshot_nominators().unwrap();

	let val_index = snapshot_validators
		.iter()
		.position(|x| *x == winner)
		.ok_or("not a validator")?;
	let nom_index = snapshot_nominators
		.iter()
		.position(|x| *x == winner)
		.ok_or("not a nominator")?;

	let stake = <Staking<T>>::slashable_balance_of(&winner);
	let stake =
		<T::CurrencyToVote>::to_vote(stake, T::Currency::total_issuance()) as ExtendedBalance;

	let val_index = val_index as ValidatorIndex;
	let nom_index = nom_index as NominatorIndex;

	let winners = vec![val_index];
	let compact = CompactAssignments {
		votes1: vec![(nom_index, val_index)],
		..Default::default()
	};
	let score = [stake, stake, stake * stake];
	let size = ElectionSize {
		validators: snapshot_validators.len() as ValidatorIndex,
		nominators: snapshot_nominators.len() as NominatorIndex,
	};

	Ok((winners, compact, score, size))
}
>>>>>>> 1f49b2a6

/// get the active era.
pub fn current_era<T: Config>() -> EraIndex {
	<Module<T>>::current_era().unwrap_or(0)
}

/// initialize the first era.
pub fn init_active_era() {
	ActiveEra::put(ActiveEraInfo {
		index: 1,
		start: None,
	})
}

/// Create random assignments for the given list of winners. Each assignment will have
/// MAX_NOMINATIONS edges.
pub fn create_assignments_for_offchain<T: Config>(
	num_assignments: u32,
	winners: Vec<<T::Lookup as StaticLookup>::Source>,
) -> Result<
	(
		Vec<(T::AccountId, ExtendedBalance)>,
		Vec<Assignment<T::AccountId, OffchainAccuracy>>,
	),
	&'static str
> {
	let ratio = OffchainAccuracy::from_rational_approximation(1, MAX_NOMINATIONS);
	let assignments: Vec<Assignment<T::AccountId, OffchainAccuracy>> = <Nominators<T>>::iter()
		.take(num_assignments as usize)
		.map(|(n, t)| Assignment {
			who: n,
			distribution: t.targets.iter().map(|v| (v.clone(), ratio)).collect(),
		})
		.collect();

	ensure!(assignments.len() == num_assignments as usize, "must bench for `a` assignments");

	let winners = winners.into_iter().map(|v| {
		(<T::Lookup as StaticLookup>::lookup(v).unwrap(), 0)
	}).collect();

	Ok((winners, assignments))
}<|MERGE_RESOLUTION|>--- conflicted
+++ resolved
@@ -24,7 +24,7 @@
 use frame_system::RawOrigin;
 use sp_io::hashing::blake2_256;
 use rand_chacha::{rand_core::{RngCore, SeedableRng}, ChaChaRng};
-use sp_npos_elections::*;
+// use sp_npos_elections::*;
 
 const SEED: u32 = 0;
 
@@ -171,187 +171,7 @@
 }
 
 
-<<<<<<< HEAD
-// /// Build a _really bad_ but acceptable solution for election. This should always yield a solution
-// /// which has a less score than the seq-phragmen.
-// pub fn get_weak_solution<T: Trait>(
-// 	do_reduce: bool,
-// ) -> (Vec<ValidatorIndex>, CompactAssignments, ElectionScore, ElectionSize) {
-// 	let mut backing_stake_of: BTreeMap<T::AccountId, BalanceOf<T>> = BTreeMap::new();
-
-// 	// self stake
-// 	<Validators<T>>::iter().for_each(|(who, _p)| {
-// 		*backing_stake_of.entry(who.clone()).or_insert_with(|| Zero::zero()) +=
-// 			<Module<T>>::slashable_balance_of(&who)
-// 	});
-
-// 	// elect winners. We chose the.. least backed ones.
-// 	let mut sorted: Vec<T::AccountId> = backing_stake_of.keys().cloned().collect();
-// 	sorted.sort_by_key(|x| backing_stake_of.get(x).unwrap());
-// 	let winners: Vec<T::AccountId> = sorted
-// 		.iter()
-// 		.rev()
-// 		.cloned()
-// 		.take(<Module<T>>::validator_count() as usize)
-// 		.collect();
-
-// 	let mut staked_assignments: Vec<StakedAssignment<T::AccountId>> = Vec::new();
-// 	// you could at this point start adding some of the nominator's stake, but for now we don't.
-// 	// This solution must be bad.
-
-// 	// add self support to winners.
-// 	winners.iter().for_each(|w| {
-// 		staked_assignments.push(StakedAssignment {
-// 			who: w.clone(),
-// 			distribution: vec![(
-// 				w.clone(),
-// 				<Module<T>>::slashable_balance_of_vote_weight(
-// 					&w,
-// 					T::Currency::total_issuance(),
-// 				).into(),
-// 			)],
-// 		})
-// 	});
-
-// 	if do_reduce {
-// 		reduce(&mut staked_assignments);
-// 	}
-
-// 	// helpers for building the compact
-// 	let snapshot_validators = <Module<T>>::snapshot_validators().unwrap();
-// 	let snapshot_nominators = <Module<T>>::snapshot_nominators().unwrap();
-
-// 	let nominator_index = |a: &T::AccountId| -> Option<NominatorIndex> {
-// 		snapshot_nominators
-// 			.iter()
-// 			.position(|x| x == a)
-// 			.and_then(|i| <usize as TryInto<NominatorIndex>>::try_into(i).ok())
-// 	};
-// 	let validator_index = |a: &T::AccountId| -> Option<ValidatorIndex> {
-// 		snapshot_validators
-// 			.iter()
-// 			.position(|x| x == a)
-// 			.and_then(|i| <usize as TryInto<ValidatorIndex>>::try_into(i).ok())
-// 	};
-
-// 	// convert back to ratio assignment. This takes less space.
-// 	let low_accuracy_assignment = assignment_staked_to_ratio_normalized(staked_assignments)
-// 		.expect("Failed to normalize");
-
-// 	// re-calculate score based on what the chain will decode.
-// 	let score = {
-// 		let staked = assignment_ratio_to_staked::<_, OffchainAccuracy, _>(
-// 			low_accuracy_assignment.clone(),
-// 			<Module<T>>::slashable_balance_of_fn(),
-// 		);
-
-// 		let support_map = build_support_map::<T::AccountId>(
-// 			winners.as_slice(),
-// 			staked.as_slice(),
-// 		).unwrap();
-// 		evaluate_support::<T::AccountId>(&support_map)
-// 	};
-
-// 	// compact encode the assignment.
-// 	let compact = CompactAssignments::from_assignment(
-// 		low_accuracy_assignment,
-// 		nominator_index,
-// 		validator_index,
-// 	)
-// 	.unwrap();
-
-// 	// winners to index.
-// 	let winners = winners
-// 		.into_iter()
-// 		.map(|w| {
-// 			snapshot_validators
-// 				.iter()
-// 				.position(|v| *v == w)
-// 				.unwrap()
-// 				.try_into()
-// 				.unwrap()
-// 		})
-// 		.collect::<Vec<ValidatorIndex>>();
-
-// 	let size = ElectionSize {
-// 		validators: snapshot_validators.len() as ValidatorIndex,
-// 		nominators: snapshot_nominators.len() as NominatorIndex,
-// 	};
-
-// 	(winners, compact, score, size)
-// }
-
-// /// Create a solution for seq-phragmen. This uses the same internal function as used by the offchain
-// /// worker code.
-// pub fn get_seq_phragmen_solution<T: Trait>(
-// 	do_reduce: bool,
-// ) -> (
-// 	Vec<ValidatorIndex>,
-// 	CompactAssignments,
-// 	ElectionScore,
-// 	ElectionSize,
-// ) {
-// 	let iters = offchain_election::get_balancing_iters::<T>();
-
-// 	let sp_npos_elections::ElectionResult {
-// 		winners,
-// 		assignments,
-// 	} = <Module<T>>::do_phragmen::<OffchainAccuracy>(iters).unwrap();
-
-// 	offchain_election::prepare_submission::<T>(
-// 		assignments,
-// 		winners,
-// 		do_reduce,
-// 		T::MaximumBlockWeight::get(),
-// 	)
-// 	.unwrap()
-// }
-
-// /// Returns a solution in which only one winner is elected with just a self vote.
-// pub fn get_single_winner_solution<T: Trait>(
-// 	winner: T::AccountId,
-// ) -> Result<
-// 	(
-// 		Vec<ValidatorIndex>,
-// 		CompactAssignments,
-// 		ElectionScore,
-// 		ElectionSize,
-// 	),
-// 	&'static str,
-// > {
-// 	let snapshot_validators = <Module<T>>::snapshot_validators().unwrap();
-// 	let snapshot_nominators = <Module<T>>::snapshot_nominators().unwrap();
-
-// 	let val_index = snapshot_validators
-// 		.iter()
-// 		.position(|x| *x == winner)
-// 		.ok_or("not a validator")?;
-// 	let nom_index = snapshot_nominators
-// 		.iter()
-// 		.position(|x| *x == winner)
-// 		.ok_or("not a nominator")?;
-
-// 	let stake = <Staking<T>>::slashable_balance_of(&winner);
-// 	let stake =
-// 		<T::CurrencyToVote>::to_vote(stake, T::Currency::total_issuance()) as ExtendedBalance;
-
-// 	let val_index = val_index as ValidatorIndex;
-// 	let nom_index = nom_index as NominatorIndex;
-
-// 	let winners = vec![val_index];
-// 	let compact = CompactAssignments {
-// 		votes1: vec![(nom_index, val_index)],
-// 		..Default::default()
-// 	};
-// 	let score = [stake, stake, stake * stake];
-// 	let size = ElectionSize {
-// 		validators: snapshot_validators.len() as ValidatorIndex,
-// 		nominators: snapshot_nominators.len() as NominatorIndex,
-// 	};
-
-// 	Ok((winners, compact, score, size))
-// }
-=======
+/*
 /// Build a _really bad_ but acceptable solution for election. This should always yield a solution
 /// which has a less score than the seq-phragmen.
 pub fn get_weak_solution<T: Config>(
@@ -531,7 +351,6 @@
 
 	Ok((winners, compact, score, size))
 }
->>>>>>> 1f49b2a6
 
 /// get the active era.
 pub fn current_era<T: Config>() -> EraIndex {
@@ -574,4 +393,5 @@
 	}).collect();
 
 	Ok((winners, assignments))
-}+}
+*/