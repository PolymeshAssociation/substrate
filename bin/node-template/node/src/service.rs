--- conflicted
+++ resolved
@@ -48,11 +48,10 @@
 		client.clone(),
 	);
 
-<<<<<<< HEAD
 	// let (grandpa_block_import, grandpa_link) = sc_finality_grandpa::block_import(
 	// 	client.clone(), &(client.clone() as Arc<_>), select_chain.clone(),
 	// )?;
-
+	//
 	// let aura_block_import = sc_consensus_aura::AuraBlockImport::<_, _, _, AuraPair>::new(
 	// 	grandpa_block_import.clone(), client.clone(),
 	// );
@@ -62,7 +61,8 @@
 					&task_manager.spawn_handle(),
 					config.prometheus_registry(),
 				);
-	// let import_queue = sc_consensus_aura::import_queue::<_, _, _, AuraPair, _>(
+	
+	// let import_queue = sc_consensus_aura::import_queue::<_, _, _, AuraPair, _, _>(
 	// 	sc_consensus_aura::slot_duration(&*client)?,
 	// 	aura_block_import,
 	// 	Some(Box::new(grandpa_block_import.clone())),
@@ -71,28 +71,8 @@
 	// 	inherent_data_providers.clone(),
 	// 	&task_manager.spawn_handle(),
 	// 	config.prometheus_registry(),
+	// 	sp_consensus::CanAuthorWithNativeVersion::new(client.executor().clone()),
 	// )?;
-=======
-	let (grandpa_block_import, grandpa_link) = sc_finality_grandpa::block_import(
-		client.clone(), &(client.clone() as Arc<_>), select_chain.clone(),
-	)?;
-
-	let aura_block_import = sc_consensus_aura::AuraBlockImport::<_, _, _, AuraPair>::new(
-		grandpa_block_import.clone(), client.clone(),
-	);
-
-	let import_queue = sc_consensus_aura::import_queue::<_, _, _, AuraPair, _, _>(
-		sc_consensus_aura::slot_duration(&*client)?,
-		aura_block_import,
-		Some(Box::new(grandpa_block_import.clone())),
-		None,
-		client.clone(),
-		inherent_data_providers.clone(),
-		&task_manager.spawn_handle(),
-		config.prometheus_registry(),
-		sp_consensus::CanAuthorWithNativeVersion::new(client.executor().clone()),
-	)?;
->>>>>>> 399421ab
 
 	Ok(sc_service::PartialComponents {
 		client, backend, task_manager, import_queue, keystore, select_chain, transaction_pool,
@@ -271,7 +251,6 @@
 		on_demand.clone(),
 	));
 
-<<<<<<< HEAD
 	// let grandpa_block_import = sc_finality_grandpa::light_block_import(
 	// 	client.clone(), backend.clone(), &(client.clone() as Arc<_>),
 	// 	Arc::new(on_demand.checker().clone()) as Arc<_>,
@@ -286,7 +265,7 @@
 					config.prometheus_registry(),
 				);
 
-	// let import_queue = sc_consensus_aura::import_queue::<_, _, _, AuraPair, _>(
+	// let import_queue = sc_consensus_aura::import_queue::<_, _, _, AuraPair, _, _>(
 	// 	sc_consensus_aura::slot_duration(&*client)?,
 	// 	grandpa_block_import,
 	// 	None,
@@ -295,34 +274,11 @@
 	// 	InherentDataProviders::new(),
 	// 	&task_manager.spawn_handle(),
 	// 	config.prometheus_registry(),
+	// 	sp_consensus::NeverCanAuthor,
 	// )?;
 	//
 	// let finality_proof_provider =
 	// 	GrandpaFinalityProofProvider::new_for_service(backend.clone(), client.clone());
-=======
-	let grandpa_block_import = sc_finality_grandpa::light_block_import(
-		client.clone(), backend.clone(), &(client.clone() as Arc<_>),
-		Arc::new(on_demand.checker().clone()) as Arc<_>,
-	)?;
-	let finality_proof_import = grandpa_block_import.clone();
-	let finality_proof_request_builder =
-		finality_proof_import.create_finality_proof_request_builder();
-
-	let import_queue = sc_consensus_aura::import_queue::<_, _, _, AuraPair, _, _>(
-		sc_consensus_aura::slot_duration(&*client)?,
-		grandpa_block_import,
-		None,
-		Some(Box::new(finality_proof_import)),
-		client.clone(),
-		InherentDataProviders::new(),
-		&task_manager.spawn_handle(),
-		config.prometheus_registry(),
-		sp_consensus::NeverCanAuthor,
-	)?;
-
-	let finality_proof_provider =
-		GrandpaFinalityProofProvider::new_for_service(backend.clone(), client.clone());
->>>>>>> 399421ab
 
 	let (network, network_status_sinks, system_rpc_tx, network_starter) =
 		sc_service::build_network(sc_service::BuildNetworkParams {
