--- conflicted
+++ resolved
@@ -63,11 +63,7 @@
 		),
 	)
 >, ServiceError> {
-<<<<<<< HEAD
-	let (client, backend, keystore_params, task_manager) =
-=======
 	let (client, backend, keystore_container, task_manager) =
->>>>>>> a845ff33
 		sc_service::new_full_parts::<Block, RuntimeApi, Executor>(&config)?;
 	let client = Arc::new(client);
 
@@ -125,11 +121,7 @@
 		let client = client.clone();
 		let pool = transaction_pool.clone();
 		let select_chain = select_chain.clone();
-<<<<<<< HEAD
-		let keystore = keystore_params.sync_keystore();
-=======
 		let keystore = keystore_container.sync_keystore();
->>>>>>> a845ff33
 
 		let rpc_extensions_builder = move |deny_unsafe, subscription_executor| {
 			let deps = node_rpc::FullDeps {
@@ -158,11 +150,7 @@
 	};
 
 	Ok(sc_service::PartialComponents {
-<<<<<<< HEAD
-		client, backend, task_manager, keystore_params,
-=======
 		client, backend, task_manager, keystore_container,
->>>>>>> a845ff33
 		select_chain, import_queue, transaction_pool, inherent_data_providers,
 		other: (rpc_extensions_builder, import_setup, rpc_setup)
 	})
@@ -186,11 +174,7 @@
 	)
 ) -> Result<NewFullBase, ServiceError> {
 	let sc_service::PartialComponents {
-<<<<<<< HEAD
-		client, backend, mut task_manager, import_queue, keystore_params,
-=======
 		client, backend, mut task_manager, import_queue, keystore_container,
->>>>>>> a845ff33
 		select_chain, transaction_pool, inherent_data_providers,
 		other: (rpc_extensions_builder, import_setup, rpc_setup),
 	} = new_partial(&config)?;
@@ -227,11 +211,7 @@
 		config,
 		backend: backend.clone(),
 		client: client.clone(),
-<<<<<<< HEAD
-		keystore: keystore_params.sync_keystore(),
-=======
 		keystore: keystore_container.sync_keystore(),
->>>>>>> a845ff33
 		network: network.clone(),
 		rpc_extensions_builder: Box::new(rpc_extensions_builder),
 		transaction_pool: transaction_pool.clone(),
@@ -258,11 +238,7 @@
 			sp_consensus::CanAuthorWithNativeVersion::new(client.executor().clone());
 
 		let babe_config = sc_consensus_babe::BabeParams {
-<<<<<<< HEAD
-			keystore: keystore_params.sync_keystore(),
-=======
 			keystore: keystore_container.sync_keystore(),
->>>>>>> a845ff33
 			client: client.clone(),
 			select_chain,
 			env: proposer,
@@ -284,11 +260,7 @@
 			sc_service::config::Role::Authority { ref sentry_nodes } => (
 				sentry_nodes.clone(),
 				sc_authority_discovery::Role::Authority (
-<<<<<<< HEAD
-					keystore_params.keystore(),
-=======
 					keystore_container.keystore(),
->>>>>>> a845ff33
 				),
 			),
 			sc_service::config::Role::Sentry {..} => (
@@ -318,11 +290,7 @@
 	// if the node isn't actively participating in consensus then it doesn't
 	// need a keystore, regardless of which protocol we use below.
 	let keystore = if role.is_authority() {
-<<<<<<< HEAD
-		Some(keystore_params.sync_keystore())
-=======
 		Some(keystore_container.sync_keystore())
->>>>>>> a845ff33
 	} else {
 		None
 	};
@@ -389,11 +357,7 @@
 	Arc<NetworkService<Block, <Block as BlockT>::Hash>>,
 	Arc<sc_transaction_pool::LightPool<Block, LightClient, sc_network::config::OnDemand<Block>>>
 ), ServiceError> {
-<<<<<<< HEAD
-	let (client, backend, keystore_params, mut task_manager, on_demand) =
-=======
 	let (client, backend, keystore_container, mut task_manager, on_demand) =
->>>>>>> a845ff33
 		sc_service::new_light_parts::<Block, RuntimeApi, Executor>(&config)?;
 
 	let select_chain = sc_consensus::LongestChain::new(backend.clone());
@@ -475,11 +439,7 @@
 			rpc_extensions_builder: Box::new(sc_service::NoopRpcExtensionBuilder(rpc_extensions)),
 			client: client.clone(),
 			transaction_pool: transaction_pool.clone(),
-<<<<<<< HEAD
-			keystore: keystore_params.sync_keystore(),
-=======
 			keystore: keystore_container.sync_keystore(),
->>>>>>> a845ff33
 			config, backend, network_status_sinks, system_rpc_tx,
 			network: network.clone(),
 			telemetry_connection_sinks: sc_service::TelemetryConnectionSinks::default(),
@@ -509,16 +469,12 @@
 	use node_runtime::{BalancesCall, Call, UncheckedExtrinsic, Address};
 	use node_runtime::constants::{currency::CENTS, time::SLOT_DURATION};
 	use codec::Encode;
-<<<<<<< HEAD
-	use sp_core::{crypto::Pair as CryptoPair, H256, traits::SyncCryptoStore};
-=======
 	use sp_core::{
 		crypto::Pair as CryptoPair,
 		H256,
 		Public
 	};
 	use sp_keystore::{SyncCryptoStorePtr, SyncCryptoStore};
->>>>>>> a845ff33
 	use sp_runtime::{
 		generic::{BlockId, Era, Digest, SignedPayload},
 		traits::{Block as BlockT, Header as HeaderT},
@@ -528,11 +484,7 @@
 	use sp_finality_tracker;
 	use sp_keyring::AccountKeyring;
 	use sc_service_test::TestNetNode;
-<<<<<<< HEAD
-	use crate::service::{new_full_base, new_light_base};
-=======
 	use crate::service::{new_full_base, new_light_base, NewFullBase};
->>>>>>> a845ff33
 	use sp_runtime::{key_types::BABE, traits::IdentifyAccount, RuntimeAppPublic};
 	use sp_transaction_pool::{MaintainedTransactionPool, ChainEvent};
 	use sc_client_api::BlockBackend;
@@ -546,16 +498,9 @@
 	#[ignore]
 	fn test_sync() {
 		let keystore_path = tempfile::tempdir().expect("Creates keystore path");
-<<<<<<< HEAD
-		let keystore: Arc<SyncCryptoStore> = Arc::new(LocalKeystore::open(keystore_path.path(), None)
-			.expect("Creates keystore")
-			.into());
-		let alice: sp_consensus_babe::AuthorityId = keystore.sr25519_generate_new(BABE, Some("//Alice"))
-=======
 		let keystore: SyncCryptoStorePtr = Arc::new(LocalKeystore::open(keystore_path.path(), None)
 			.expect("Creates keystore"));
 		let alice: sp_consensus_babe::AuthorityId = SyncCryptoStore::sr25519_generate_new(&*keystore, BABE, Some("//Alice"))
->>>>>>> a845ff33
 			.expect("Creates authority pair").into();
 
 		let chain_spec = crate::chain_spec::tests::integration_test_config_with_single_authority();
@@ -661,9 +606,6 @@
 				// sign the pre-sealed hash of the block and then
 				// add it to a digest item.
 				let to_sign = pre_hash.encode();
-<<<<<<< HEAD
-				let signature = alice.sign(&to_sign).unwrap();
-=======
 				let signature = SyncCryptoStore::sign_with(
 					&*keystore,
 					sp_consensus_babe::AuthorityId::ID,
@@ -672,7 +614,6 @@
 				).unwrap()
 				 .try_into()
 				 .unwrap();
->>>>>>> a845ff33
 				let item = <DigestItem as CompatibleDigestItem>::babe_seal(
 					signature,
 				);
