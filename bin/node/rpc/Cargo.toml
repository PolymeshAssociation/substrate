--- conflicted
+++ resolved
@@ -11,30 +11,6 @@
 targets = ["x86_64-unknown-linux-gnu"]
 
 [dependencies]
-<<<<<<< HEAD
-sc-client-api = { version = "2.0.0-rc5", path = "../../../client/api" }
-sc-rpc = { version = "2.0.0-rc5", path = "../../../client/rpc" }
-jsonrpc-core = { version = "15.0.0", git = "https://github.com/paritytech/jsonrpc.git" }
-node-primitives = { version = "2.0.0-rc5", path = "../primitives" }
-node-runtime = { version = "2.0.0-rc5", path = "../runtime" }
-sp-runtime = { version = "2.0.0-rc5", path = "../../../primitives/runtime" }
-sp-api = { version = "2.0.0-rc5", path = "../../../primitives/api" }
-pallet-contracts-rpc = { version = "0.8.0-rc5", path = "../../../frame/contracts/rpc/" }
-pallet-transaction-payment-rpc = { version = "2.0.0-rc5", path = "../../../frame/transaction-payment/rpc/" }
-substrate-frame-rpc-system = { version = "2.0.0-rc5", path = "../../../utils/frame/rpc/system" }
-sp-transaction-pool = { version = "2.0.0-rc5", path = "../../../primitives/transaction-pool" }
-sc-consensus-babe = { version = "0.8.0-rc5", path = "../../../client/consensus/babe" }
-sc-consensus-babe-rpc = { version = "0.8.0-rc5", path = "../../../client/consensus/babe/rpc" }
-sp-consensus-babe = { version = "0.8.0-rc5", path = "../../../primitives/consensus/babe" }
-sc-keystore = { version = "2.0.0-rc5", path = "../../../client/keystore" }
-sc-consensus-epochs = { version = "0.8.0-rc5", path = "../../../client/consensus/epochs" }
-sp-consensus = { version = "0.8.0-rc5", path = "../../../primitives/consensus/common" }
-sp-blockchain = { version = "2.0.0-rc5", path = "../../../primitives/blockchain" }
-sc-finality-grandpa = { version = "0.8.0-rc5", path = "../../../client/finality-grandpa" }
-sc-finality-grandpa-rpc = { version = "0.8.0-rc5", path = "../../../client/finality-grandpa/rpc" }
-sc-rpc-api = { version = "0.8.0-rc5", path = "../../../client/rpc-api" }
-sp-block-builder = { version = "2.0.0-rc5", path = "../../../primitives/block-builder" }
-=======
 jsonrpc-core = "15.1.0"
 node-primitives = { version = "2.0.0", path = "../primitives" }
 node-runtime = { version = "2.0.0", path = "../runtime" }
@@ -59,5 +35,4 @@
 sp-consensus-babe = { version = "0.8.0", path = "../../../primitives/consensus/babe" }
 sp-runtime = { version = "2.0.0", path = "../../../primitives/runtime" }
 sp-transaction-pool = { version = "2.0.0", path = "../../../primitives/transaction-pool" }
-substrate-frame-rpc-system = { version = "2.0.0", path = "../../../utils/frame/rpc/system" }
->>>>>>> 947a6bc1
+substrate-frame-rpc-system = { version = "2.0.0", path = "../../../utils/frame/rpc/system" }